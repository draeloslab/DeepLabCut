#
# DeepLabCut Toolbox (deeplabcut.org)
# © A. & M.W. Mathis Labs
# https://github.com/DeepLabCut/DeepLabCut
#
# Please see AUTHORS for contributors.
# https://github.com/DeepLabCut/DeepLabCut/blob/master/AUTHORS
#
# Licensed under GNU Lesser General Public License v3.0
#
from pathlib import Path
import pytest
from deeplabcut.utils import auxiliaryfunctions
from deeplabcut.utils.auxfun_videos import SUPPORTED_VIDEOS


def test_find_analyzed_data(tmpdir_factory):
    fake_folder = tmpdir_factory.mktemp("videos")
    SUPPORTED_VIDEOS = ["avi"]
    n_ext = len(SUPPORTED_VIDEOS)

    SCORER = "DLC_dlcrnetms5_multi_mouseApr11shuffle1_5"
    WRONG_SCORER = "DLC_dlcrnetms5_multi_mouseApr11shuffle3_5"

    def _create_fake_file(filename):
        path = str(fake_folder.join(filename))
        with open(path, "w") as f:
            f.write("")
        return path

    for ind, ext in enumerate(SUPPORTED_VIDEOS):
        vname = "video" + str(ind)
        _ = _create_fake_file(vname + "." + ext)
        _ = _create_fake_file(vname + SCORER + ".pickle")
        _ = _create_fake_file(vname + SCORER + ".h5")

    for ind, ext in enumerate(SUPPORTED_VIDEOS):
        # test if existing models are found:
        assert auxiliaryfunctions.find_analyzed_data(
            fake_folder, "video" + str(ind), SCORER
        )

        # Test if nonexisting models are not found
        with pytest.raises(FileNotFoundError):
            auxiliaryfunctions.find_analyzed_data(
                fake_folder, "video" + str(ind), WRONG_SCORER
            )

        with pytest.raises(FileNotFoundError):
            auxiliaryfunctions.find_analyzed_data(
                fake_folder, "video" + str(ind), SCORER, filtered=True
            )


def test_get_list_of_videos(tmpdir_factory):
    fake_folder = tmpdir_factory.mktemp("videos")
    n_ext = len(SUPPORTED_VIDEOS)

    def _create_fake_file(filename):
        path = str(fake_folder.join(filename))
        with open(path, "w") as f:
            f.write("")
        return path

    fake_videos = []
    for ext in SUPPORTED_VIDEOS:
        path = _create_fake_file(f"fake.{ext}")
        fake_videos.append(path)

    # Add some other office files:
    path = _create_fake_file("fake.xls")
    path = _create_fake_file("fake.pptx")

    # Add a .pickle and .h5 files
    _ = _create_fake_file("fake.pickle")
    _ = _create_fake_file("fake.h5")

    # By default, all videos with common extensions are taken from a directory
    videos = auxiliaryfunctions.get_list_of_videos(
        str(fake_folder),
        videotype="",
    )
    assert len(videos) == n_ext

    # A list of extensions can also be passed in
    videos = auxiliaryfunctions.get_list_of_videos(
        str(fake_folder),
        videotype=SUPPORTED_VIDEOS,
    )
    assert len(videos) == n_ext

    for ext in SUPPORTED_VIDEOS:
        videos = auxiliaryfunctions.get_list_of_videos(
            str(fake_folder),
            videotype=ext,
        )
        assert len(videos) == 1

    videos = auxiliaryfunctions.get_list_of_videos(
        str(fake_folder),
        videotype="unknown",
    )
    assert not len(videos)

    videos = auxiliaryfunctions.get_list_of_videos(
        fake_videos,
        videotype="",
    )
    assert len(videos) == n_ext

    for video in fake_videos:
        videos = auxiliaryfunctions.get_list_of_videos([video], videotype="")
        assert len(videos) == 1

    for ext in SUPPORTED_VIDEOS:
        videos = auxiliaryfunctions.get_list_of_videos(
            fake_videos,
            videotype=ext,
        )
        assert len(videos) == 1


def test_write_config_has_skeleton(tmpdir_factory):
    """Required for backward compatibility"""
    fake_folder = tmpdir_factory.mktemp("fakeConfigs")
    fake_config_file = fake_folder / Path("fakeConfig")
    auxiliaryfunctions.write_config(fake_config_file, {})
    config_data = auxiliaryfunctions.read_config(fake_config_file)
    assert "skeleton" in config_data


@pytest.mark.parametrize(
    "multianimal, bodyparts, ma_bpts, unique_bpts, comparison_bpts, expected_bpts",
    [
        (
            False,
            ["head", "shoulders", "knees", "toes"],
            None,
            None,
            {"knees", "others", "toes"},
            ["knees", "toes"],
        ),
        (
            True,
            None,
            ["head", "shoulders", "knees"],
            ["toes"],
            {"knees", "others", "toes"},
            ["knees", "toes"],
        ),
    ],
)
def test_intersection_of_body_parts_and_ones_given_by_user(
    multianimal, bodyparts, ma_bpts, unique_bpts, comparison_bpts, expected_bpts
):
    cfg = {
        "multianimalproject": multianimal,
        "bodyparts": bodyparts,
        "multianimalbodyparts": ma_bpts,
        "uniquebodyparts": unique_bpts,
    }

    if multianimal:
        all_bodyparts = list(set(ma_bpts + unique_bpts))
    else:
        all_bodyparts = bodyparts

    filtered_bpts = (
        auxiliaryfunctions.intersection_of_body_parts_and_ones_given_by_user(
            cfg, comparisonbodyparts="all"
        )
    )
    print(all_bodyparts)
    print(filtered_bpts)
    assert len(all_bodyparts) == len(filtered_bpts)
    assert all([bpt in all_bodyparts for bpt in filtered_bpts])

    filtered_bpts = (
        auxiliaryfunctions.intersection_of_body_parts_and_ones_given_by_user(
            cfg,
            comparisonbodyparts=comparison_bpts,
        )
    )
    print(filtered_bpts)
    assert len(expected_bpts) == len(filtered_bpts)
    assert all([bpt in expected_bpts for bpt in filtered_bpts])


class MockPath:
    def __init__(self, path: Path, st_mtime: int):
        self.path = path
        self.parent = self.path.parent
        self.st_mtime = st_mtime

    def lstat(self):
        return self


# labeled_folders: (has_H5, H5_st_mtime, folder_name)
@pytest.mark.parametrize(
    "labeled_folders, next_folder_name",
    [
        ([(True, 1, "a"), (False, None, "b"), (False, None, "c")], "b"),
        ([(False, None, "a"), (True, 123, "d"), (False, None, "f")], "f"),
    ],
)
def test_find_next_unlabeled_folder(
    tmpdir_factory,
    monkeypatch,
    labeled_folders,
    next_folder_name,
):
    project_folder = tmpdir_factory.mktemp("project")
    fake_cfg = Path(project_folder / "cfg.yaml")
    auxiliaryfunctions.write_config(fake_cfg, {"project_path": str(project_folder)})

    data_folder = project_folder / "labeled-data"
    data_folder.mkdir()
    rglob_results = []
    for has_h5, h5_last_mod_time, folder_name in labeled_folders:
        labeled_folder_path = Path(data_folder / folder_name)
        labeled_folder_path.mkdir()
        if has_h5:
            h5_path = Path(labeled_folder_path / "data.h5")
            rglob_results.append(MockPath(h5_path, h5_last_mod_time))

    def get_rglob_results(*args, **kwargs):
        return rglob_results

    monkeypatch.setattr(Path, "rglob", get_rglob_results)
    next_folder = auxiliaryfunctions.find_next_unlabeled_folder(fake_cfg)
    assert str(next_folder) == str(Path(data_folder / next_folder_name))


@pytest.fixture
def mock_snapshot_folder(tmp_path):
    """Mock folder with snapshots."""
    folder = tmp_path / "train"
    folder.mkdir()

    # mock files
<<<<<<< HEAD
    snapshot_files = ["snapshot-4.index",
                      "snapshot-5.index",
                      "snapshot-6.index",
                      "snapshot-3.data-00000-of-00001",
                      "snapshot-3.index",
                      "snapshot-3.meta",
                      ]
=======
    snapshot_files = [
        "snapshot-4.index",
        "snapshot-5.index",
        "snapshot-6.index",
        "snapshot-3.data-00000-of-00001",
        "snapshot-3.index",
        "snapshot-3.meta",
    ]
>>>>>>> 2fc50b7b
    for file_name in snapshot_files:
        (folder / file_name).touch()

    return folder


@pytest.fixture
def mock_no_snapshots_folder(tmp_path):
    """Mock folder with no snapshots."""
    folder = tmp_path / "train"
    folder.mkdir()

    # mock files
    snapshot_files = ["log.txt", "pose_cfg.yaml"]
    for file_name in snapshot_files:
        (folder / file_name).touch()

    return folder


def test_get_snapshots_from_folder(mock_snapshot_folder):
    """Test returns expected snapshots in order."""
    snapshot_names = auxiliaryfunctions.get_snapshots_from_folder(mock_snapshot_folder)
    assert snapshot_names == ["snapshot-3", "snapshot-4", "snapshot-5", "snapshot-6"]


def test_get_snapshots_from_folder_none(mock_no_snapshots_folder):
    """Test raises ValueError if no snapshots are found."""
    with pytest.raises(FileNotFoundError):
        auxiliaryfunctions.get_snapshots_from_folder(mock_no_snapshots_folder)<|MERGE_RESOLUTION|>--- conflicted
+++ resolved
@@ -239,15 +239,6 @@
     folder.mkdir()
 
     # mock files
-<<<<<<< HEAD
-    snapshot_files = ["snapshot-4.index",
-                      "snapshot-5.index",
-                      "snapshot-6.index",
-                      "snapshot-3.data-00000-of-00001",
-                      "snapshot-3.index",
-                      "snapshot-3.meta",
-                      ]
-=======
     snapshot_files = [
         "snapshot-4.index",
         "snapshot-5.index",
@@ -256,7 +247,6 @@
         "snapshot-3.index",
         "snapshot-3.meta",
     ]
->>>>>>> 2fc50b7b
     for file_name in snapshot_files:
         (folder / file_name).touch()
 
