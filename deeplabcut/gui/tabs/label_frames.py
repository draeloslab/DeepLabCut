#
# DeepLabCut Toolbox (deeplabcut.org)
# © A. & M.W. Mathis Labs
# https://github.com/DeepLabCut/DeepLabCut
#
# Please see AUTHORS for contributors.
# https://github.com/DeepLabCut/DeepLabCut/blob/master/AUTHORS
#
# Licensed under GNU Lesser General Public License v3.0
#
from __future__ import annotations

import os
from pathlib import Path
<<<<<<< HEAD
=======

>>>>>>> b8653f1f
from PySide6 import QtWidgets
from PySide6.QtCore import Qt

from deeplabcut.generate_training_dataset import check_labels
from deeplabcut.gui.components import DefaultTab
from deeplabcut.gui.widgets import launch_napari
from deeplabcut.utils.skeleton import SkeletonBuilder


def label_frames(
    config_path: str | Path | None = None,
    image_folder: str | None = None
):
    """Launches the napari-deeplabcut labelling GUI.

    For more information on labelling data with napari-deeplabcut, see our docs:
        https://github.com/DeepLabCut/napari-deeplabcut?tab=readme-ov-file#usage

    If no parameters are given, the napari-deeplabcut labelling GUI is simply open,
    and the folder containing the images to label can be dropped into the GUI.

    If the `config_path` and the `image_folder` are given as arguments, the given
    `image_folder` for the project is opened in the napari-deeplabcut GUI to be labeled.
    If only the `config_path` is given, the first image folder is opened.

    Parameters
    ----------
    config_path: str, Path, None
        Full path of the project config.yaml file.

    image_folder: str, None
        Name of the image folder to open for labelling.

    Examples
    --------
    Opening the napari-deeplabcut annotation GUI without opening a specific folder of
    images to label. You then need to drag-and-drop your image folder into the GUI.
    See the napari-deeplabcut docs linked above for more infomation about labelling in
    napari-deeplabcut.
    >>> import deeplabcut
    >>> deeplabcut.label_frames()

    Opening the images extracted from the "2025-01-01-experiment7" video in
    napari-deeplabcut on Windows. The project's folder structure should look as follows:
    reaching-task/                    # project root directory
    ├── config.yaml                   # project configuration file
    └── labeled-data/                 # folder containing all extracted image folders
        ├── ...
        ├── 2025-01-01-experiment7    # folder containing the images to label
        └── ...
    >>> deeplabcut.label_frames(
    >>>     "C:\\myproject\\reaching-task\\config.yaml",
    >>>     "2025-01-01-experiment7",
    >>> )

    Opening the images extracted from the first video listed in the project
    configuration in napari-deeplabcut on a Unix system.
    >>> deeplabcut.label_frames("/users/john/project/config.yaml")
    """
    files = None
    if config_path is None:
        if image_folder is not None:
            raise ValueError(
                f"If the ``config_path`` is None, the ``image_folder`` must be None "
                f"too. Found {image_folder}. To label the images in {image_folder}, "
                f"give the project configuration file as `config_path`."
            )
    else:
        data_dir = Path(config_path).parent / "labeled-data"
        if image_folder is None:
            image_dirs = [path for path in data_dir.iterdir() if path.is_dir()]
            if len(image_dirs) == 0:
                raise ValueError(
                    f"Could not find any image folders in {data_dir}. Please check "
                    f"the config path given to `deeplabcut.label_frames(...)`"
                )
            image_dir = list(sorted(image_dirs))[0]
        else:
            image_dir = data_dir / image_folder

        files = [str(image_dir), str(config_path)]
    _ = launch_napari(files=files)


refine_labels = label_frames


class LabelFrames(DefaultTab):
    def __init__(self, root, parent, h1_description):
        super(LabelFrames, self).__init__(root, parent, h1_description)

        self._set_page()

    def _set_page(self):
        self.label_frames_btn = QtWidgets.QPushButton("Label Frames")
        self.label_frames_btn.clicked.connect(self.label_frames)
        self.check_labels_btn = QtWidgets.QPushButton("Check Labels")
        self.check_labels_btn.clicked.connect(self.check_labels)
        self.build_skeleton_btn = QtWidgets.QPushButton("Build skeleton")
        self.build_skeleton_btn.clicked.connect(self.build_skeleton)
        self.main_layout.addWidget(self.label_frames_btn, alignment=Qt.AlignLeft)
        self.main_layout.addWidget(self.check_labels_btn, alignment=Qt.AlignLeft)
        self.main_layout.addWidget(self.build_skeleton_btn, alignment=Qt.AlignLeft)

    def log_color_by_option(self, choice):
        self.root.logger.info(f"Labeled images will by colored by {choice.upper()}")

    def label_frames(self):
        dialog = QtWidgets.QFileDialog(self)
        dialog.setFileMode(QtWidgets.QFileDialog.Directory)
        dialog.setViewMode(QtWidgets.QFileDialog.Detail)
        dialog.setDirectory(
            os.path.join(os.path.dirname(self.root.config), "labeled-data")
        )
        if dialog.exec_():
            folder = dialog.selectedFiles()[0]
            has_h5 = False
            for file in os.listdir(folder):
                if file.endswith(".h5"):
                    has_h5 = True
                    break
            if not has_h5:
                folder = [folder, self.root.config]
            _ = launch_napari(folder)

    def check_labels(self):
        check_labels(self.root.config, visualizeindividuals=self.root.is_multianimal)
        labeled_images = (Path(self.root.config).parent / "labeled-data").rglob("*_labeled/*.png")
        _ = launch_napari(labeled_images, plugin="napari", stack=True)

    def build_skeleton(self, *args):
        SkeletonBuilder(self.root.config)<|MERGE_RESOLUTION|>--- conflicted
+++ resolved
@@ -12,10 +12,7 @@
 
 import os
 from pathlib import Path
-<<<<<<< HEAD
-=======
 
->>>>>>> b8653f1f
 from PySide6 import QtWidgets
 from PySide6.QtCore import Qt
 
